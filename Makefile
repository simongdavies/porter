--- conflicted
+++ resolved
@@ -33,41 +33,31 @@
 	rm -r bin/mixins/porter
 
 build-runtime:
-<<<<<<< HEAD
 	$(MAKE) $(MAKE_OPTS) build-runtime MIXIN=porter -f mixin.mk
 	$(MAKE) $(MAKE_OPTS) build-runtime MIXIN=exec -f mixin.mk
-
-build-client: build-templates
-	$(MAKE) $(MAKE_OPTS) build-client MIXIN=porter -f mixin.mk
-	$(MAKE) $(MAKE_OPTS) build-client MIXIN=exec -f mixin.mk
-	cp bin/mixins/porter/porter$(FILE_EXT) bin/
-=======
-	$(MAKE) build-runtime MIXIN=porter -f mixin.mk
-	$(MAKE) build-runtime MIXIN=exec -f mixin.mk
 	mv bin/mixins/porter/porter-runtime$(FILE_EXT) bin/
 
 build-client: generate
-	$(MAKE) build-client MIXIN=porter -f mixin.mk
-	$(MAKE) build-client MIXIN=exec -f mixin.mk
+	$(MAKE) $(MAKE_OPTS) build-client MIXIN=porter -f mixin.mk
+	$(MAKE) $(MAKE_OPTS) build-client MIXIN=exec -f mixin.mk
 	mv bin/mixins/porter/porter$(FILE_EXT) bin/
->>>>>>> f88fc450
 
 generate: packr2
 	go generate ./...
 
 HAS_PACKR2 := $(shell command -v packr2)
-<<<<<<< HEAD
-HAS_DEP    := $(shell command -v dep)
-get-deps:
-=======
 packr2:
->>>>>>> f88fc450
 ifndef HAS_PACKR2
 	go get -u github.com/gobuffalo/packr/v2/packr2
 endif
+
+HAS_DEP := $(shell command -v dep)
+dep:
 ifndef HAS_DEP
 	go get -u github.com/golang/dep/cmd/dep
 endif
+
+get-deps: packr2 dep
 
 xbuild-all:
 	$(MAKE) $(MAKE_OPTS) xbuild-all MIXIN=porter -f mixin.mk
